import os
from urllib.parse import quote_plus
from fastapi import FastAPI, HTTPException, Depends
from pydantic import BaseModel
from sqlalchemy import create_engine, Column, Integer, String, Text, ForeignKey, DateTime
from sqlalchemy.orm import declarative_base, sessionmaker, relationship, Session
from datetime import datetime
from dotenv import load_dotenv
import uvicorn

# Load environment variables from .env file
load_dotenv()

app = FastAPI()

# Database Configuration (MySQL)
def build_mysql_url_from_env() -> str:
    db_user = os.getenv("DB_USER")
    db_password = os.getenv("DB_PASSWORD")
    db_host = os.getenv("DB_HOST")
    db_port = os.getenv("DB_PORT", "3306")
    db_name = os.getenv("DB_NAME")
    
    if not all([db_user, db_password, db_host, db_name]):
        raise ValueError("Missing required database credentials in .env file. Please set DB_USER, DB_PASSWORD, DB_HOST, and DB_NAME")
    
    safe_password = quote_plus(db_password)
    return f"mysql+pymysql://{db_user}:{safe_password}@{db_host}:{db_port}/{db_name}"

SQLALCHEMY_DATABASE_URL = os.getenv("DATABASE_URL", build_mysql_url_from_env())

connect_args = {}
db_ssl_ca = os.getenv("DB_SSL_CA") 
if db_ssl_ca:
    connect_args["ssl"] = {"ca": db_ssl_ca}

engine = create_engine(SQLALCHEMY_DATABASE_URL, connect_args=connect_args, pool_pre_ping=True)
SessionLocal = sessionmaker(autocommit=False, autoflush=False, bind=engine)
Base = declarative_base()

# Database Models
class User(Base):
    __tablename__ = "users"
    user_id = Column(Integer, primary_key=True, index=True)
    first_name = Column(String(100), nullable=False)
    last_name = Column(String(100), nullable=False)
    email = Column(String(255), unique=True, nullable=False)
    phone_number = Column(String(20), nullable=False)
    company = Column(String(255))
    job_title = Column(String(255))
    created_at = Column(DateTime, default=datetime.utcnow)

class EventRegistration(Base):
    __tablename__ = "event_registrations"
    registration_id = Column(Integer, primary_key=True, index=True)
    first_name = Column(String(100), nullable=False)
    last_name = Column(String(100), nullable=False)
    email = Column(String(255), nullable=False)
    phone_number = Column(String(20), nullable=False)
    company = Column(String(255))
    job_title = Column(String(255))
    years_of_experience = Column(String(50))
    topics_of_interest = Column(Text)
    dietary_restrictions = Column(Text)
    referral_source = Column(String(100))
    created_at = Column(DateTime, default=datetime.utcnow)

class WaitlistRegistration(Base):
    __tablename__ = "waitlist_registrations"
    waitlist_id = Column(Integer, primary_key=True, index=True)
    first_name = Column(String(100), nullable=False)
    last_name = Column(String(100), nullable=False)
    email = Column(String(255), nullable=False)
    phone_number = Column(String(20), nullable=False)
    company = Column(String(255))
    job_title = Column(String(255))
    reason_to_attend = Column(Text)
    created_at = Column(DateTime, default=datetime.utcnow)

class ContactMessage(Base):
    __tablename__ = "contact_messages"
    message_id = Column(Integer, primary_key=True, index=True)
    full_name = Column(String(100), nullable=False)
    email = Column(String(255), nullable=False)
    company_organization = Column(String(255))
    message = Column(Text, nullable=False)
    created_at = Column(DateTime, default=datetime.utcnow)

class SpeakerApplication(Base):
    __tablename__ = "speaker_applications"
    application_id = Column(Integer, primary_key=True, index=True)
    full_name = Column(String(100), nullable=False)
    email = Column(String(255), nullable=False)
    company = Column(String(255), nullable=False)
    job_title = Column(String(255), nullable=False)
    linkedin_profile = Column(String(255))
    area_of_expertise = Column(String(100), nullable=False)
    proposed_topic_title = Column(String(255), nullable=False)
    topic_description = Column(Text, nullable=False)
    speaking_experience = Column(String(50))
    created_at = Column(DateTime, default=datetime.utcnow)

class SponsorshipInquiry(Base):
    __tablename__ = "sponsorship_inquiries"
    inquiry_id = Column(Integer, primary_key=True, index=True)
    company_name = Column(String(255), nullable=False)
    contact_name = Column(String(100), nullable=False)
    email = Column(String(255), nullable=False)
    phone = Column(String(20))
    company_website = Column(String(255))
    interested_sponsorship_level = Column(String(100))
    marketing_objectives = Column(Text, nullable=False)
    budget_range = Column(String(50))
    timeline = Column(String(50))
    created_at = Column(DateTime, default=datetime.utcnow)

class PartnershipProposal(Base):
    __tablename__ = "partnership_proposals"
    proposal_id = Column(Integer, primary_key=True, index=True)
    organization_name = Column(String(255), nullable=False)
    contact_name = Column(String(100), nullable=False)
    email = Column(String(255), nullable=False)
    phone = Column(String(20))
    organization_website = Column(String(255))
    partnership_type = Column(String(100), nullable=False)
    partnership_proposal = Column(Text, nullable=False)
    audience_community = Column(Text)
    resources_contributed = Column(Text)
    created_at = Column(DateTime, default=datetime.utcnow)

class VolunteerApplication(Base):
    __tablename__ = "volunteer_applications"
    application_id = Column(Integer, primary_key=True, index=True)
    full_name = Column(String(100), nullable=False)
    email = Column(String(255), nullable=False)
    phone_number = Column(String(20))
    profession = Column(String(255), nullable=False)
    company_organization = Column(String(255))
    volunteer_experience = Column(String(50))
    availability = Column(String(50), nullable=False)
    relevant_skills_experience = Column(Text, nullable=False)
    areas_of_interest = Column(Text, nullable=False)
    motivation = Column(Text, nullable=False)
    created_at = Column(DateTime, default=datetime.utcnow)

# Pydantic Models for Request Validation
class UserCreate(BaseModel):
    first_name: str
    last_name: str
    email: str
    phone_number: str
    company: str | None = None
    job_title: str | None = None

class EventRegistrationCreate(BaseModel):
    first_name: str
    last_name: str
    email: str
    phone_number: str
    company: str | None = None
    job_title: str | None = None
    years_of_experience: str | None = None
    topics_of_interest: str | None = None
    dietary_restrictions: str | None = None
    referral_source: str | None = None

class WaitlistRegistrationCreate(BaseModel):
    first_name: str
    last_name: str
    email: str
    phone_number: str
    company: str | None = None
    job_title: str | None = None
    reason_to_attend: str

class ContactMessageCreate(BaseModel):
    full_name: str
    email: str
    company_organization: str | None = None
    message: str

class SpeakerApplicationCreate(BaseModel):
    full_name: str
    email: str
    company: str
    job_title: str
    linkedin_profile: str | None = None
    area_of_expertise: str
    proposed_topic_title: str
    topic_description: str
    speaking_experience: str | None = None

class SponsorshipInquiryCreate(BaseModel):
    company_name: str
    contact_name: str
    email: str
    phone: str | None = None
    company_website: str | None = None
    interested_sponsorship_level: str | None = None
    marketing_objectives: str
    budget_range: str | None = None
    timeline: str | None = None

class PartnershipProposalCreate(BaseModel):
    organization_name: str
    contact_name: str
    email: str
    phone: str | None = None
    organization_website: str | None = None
    partnership_type: str
    partnership_proposal: str
    audience_community: str | None = None
    resources_contributed: str | None = None

class VolunteerApplicationCreate(BaseModel):
    full_name: str
    email: str
    phone_number: str | None = None
    profession: str
    company_organization: str | None = None
    volunteer_experience: str | None = None
    availability: str
    relevant_skills_experience: str
    areas_of_interest: str
    motivation: str

# Create Database Tables
Base.metadata.create_all(bind=engine)

# Dependency to get DB session
def get_db():
    db = SessionLocal()
    try:
        yield db
    finally:
        db.close()

<<<<<<< HEAD
# Root endpoint
@app.get("/")
async def root():
    return {"message": "Welcome to MMML Backend API - with deploy workflow 1", "docs": "/docs"}

=======
>>>>>>> 0ef62892
# API Endpoints
@app.post("/users/")
async def create_user(user: UserCreate, db: Session = Depends(get_db)):
    db_user = User(**user.model_dump())
    db.add(db_user)
    db.commit()
    db.refresh(db_user)
    return {"user_id": db_user.user_id}

@app.post("/event-registrations/")
async def create_event_registration(registration: EventRegistrationCreate, db: Session = Depends(get_db)):
    db_registration = EventRegistration(**registration.model_dump())
    db.add(db_registration)
    db.commit()
    db.refresh(db_registration)
    return {"registration_id": db_registration.registration_id}

@app.post("/waitlist-registrations/")
async def create_waitlist_registration(registration: WaitlistRegistrationCreate, db: Session = Depends(get_db)):
    db_registration = WaitlistRegistration(**registration.model_dump())
    db.add(db_registration)
    db.commit()
    db.refresh(db_registration)
    return {"waitlist_id": db_registration.waitlist_id}

@app.post("/contact-messages/")
async def create_contact_message(message: ContactMessageCreate, db: Session = Depends(get_db)):
    db_message = ContactMessage(**message.model_dump())
    db.add(db_message)
    db.commit()
    db.refresh(db_message)
    return {"message_id": db_message.message_id}

@app.post("/speaker-applications/")
async def create_speaker_application(application: SpeakerApplicationCreate, db: Session = Depends(get_db)):
    db_application = SpeakerApplication(**application.model_dump())
    db.add(db_application)
    db.commit()
    db.refresh(db_application)
    return {"application_id": db_application.application_id}

@app.post("/sponsorship-inquiries/")
async def create_sponsorship_inquiry(inquiry: SponsorshipInquiryCreate, db: Session = Depends(get_db)):
    db_inquiry = SponsorshipInquiry(**inquiry.model_dump())
    db.add(db_inquiry)
    db.commit()
    db.refresh(db_inquiry)
    return {"inquiry_id": db_inquiry.inquiry_id}

@app.post("/partnership-proposals/")
async def create_partnership_proposal(proposal: PartnershipProposalCreate, db: Session = Depends(get_db)):
    db_proposal = PartnershipProposal(**proposal.model_dump())
    db.add(db_proposal)
    db.commit()
    db.refresh(db_proposal)
    return {"proposal_id": db_proposal.proposal_id}

@app.post("/volunteer-applications/")
async def create_volunteer_application(application: VolunteerApplicationCreate, db: Session = Depends(get_db)):
    db_application = VolunteerApplication(**application.model_dump())
    db.add(db_application)
    db.commit()
    db.refresh(db_application)
    return {"application_id": db_application.application_id}

if __name__ == "__main__":
    print("🚀 Starting MMML Backend Server...")
    print("📖 API Documentation available at: http://localhost:8000/docs")
    print("🌐 Server will be running at: http://localhost:8000")
    uvicorn.run("main:app", host="0.0.0.0", port=8000, reload=True)<|MERGE_RESOLUTION|>--- conflicted
+++ resolved
@@ -235,14 +235,11 @@
     finally:
         db.close()
 
-<<<<<<< HEAD
 # Root endpoint
 @app.get("/")
 async def root():
     return {"message": "Welcome to MMML Backend API - with deploy workflow 1", "docs": "/docs"}
 
-=======
->>>>>>> 0ef62892
 # API Endpoints
 @app.post("/users/")
 async def create_user(user: UserCreate, db: Session = Depends(get_db)):
